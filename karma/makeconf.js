/* eslint no-process-env:0 */
'use strict';

function makeConf(defaultFile, browserNoActivityTimeout, requires) {
  browserNoActivityTimeout = browserNoActivityTimeout || 30000;
  return function conf(config) {
    let files = [];
    if (process.env.FILE) {
      files = [process.env.FILE];
    } else if (config.files && config.files.length) {
      files = config.files;
    } else if (defaultFile) {
      files = [defaultFile];
    }

    const preprocessors = files.reduce((preprocessors, file) => {
      return Object.assign({ [file]: 'browserify' });
    }, {});

    let browsers = {
      chrome: ['ChromeWebRTC'],
      firefox: ['FirefoxWebRTC'],
      safari: ['Safari']
    };

    if (process.env.BROWSER) {
      browsers = browsers[process.env.BROWSER];
      if (!browsers) {
        throw new Error('Unknown browser');
      }
    } else if (process.platform === 'darwin') {
<<<<<<< HEAD
      browsers = ['ChromeWebRTC', 'FirefoxWebRTC', 'SafariTechPreview'];
=======
      browsers = ['ChromeWebRTC', 'ChromeWebRTC_1_0', 'FirefoxWebRTC', 'Safari'];
>>>>>>> 6ce91f31
    } else {
      browsers = ['ChromeWebRTC', 'FirefoxWebRTC'];
    }

    config.set({
      basePath: '',
      frameworks: ['browserify', 'mocha'],
      client: {
        mocha: {
          require: requires
        }
      },
      files,
      preprocessors,
      browserify: {
        transform: [
          'envify'
        ]
      },
      reporters: ['spec'],
      port: 9876,
      colors: true,
      logLevel: config.LOG_DEBUG,
      autoWatch: true,
      browsers,
      singleRun: true,
      concurrency: 1,
      browserNoActivityTimeout,
      customLaunchers: {
        ChromeWebRTC: {
          base: 'Chrome',
          flags: [
            '--no-sandbox',
            '--use-fake-device-for-media-stream',
            '--use-fake-ui-for-media-stream',
            '--js-flags="--expose-gc"'
          ]
        },
        FirefoxWebRTC: {
          base: 'Firefox',
          prefs: {
            'media.gstreamer.enabled': false,
            'media.navigator.permission.disabled': true,
            'media.navigator.streams.fake': true
          }
        }
      }
    });
  };
}

module.exports = makeConf;<|MERGE_RESOLUTION|>--- conflicted
+++ resolved
@@ -29,11 +29,7 @@
         throw new Error('Unknown browser');
       }
     } else if (process.platform === 'darwin') {
-<<<<<<< HEAD
       browsers = ['ChromeWebRTC', 'FirefoxWebRTC', 'SafariTechPreview'];
-=======
-      browsers = ['ChromeWebRTC', 'ChromeWebRTC_1_0', 'FirefoxWebRTC', 'Safari'];
->>>>>>> 6ce91f31
     } else {
       browsers = ['ChromeWebRTC', 'FirefoxWebRTC'];
     }
